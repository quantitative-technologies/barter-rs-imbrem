--- conflicted
+++ resolved
@@ -1,10 +1,6 @@
 use crate::{
     exchange::bybit::Bybit,
-<<<<<<< HEAD
-    subscription::{book::OrderBooksL1, trade::PublicTrades, Subscription},
-=======
     subscription::{book::{OrderBooksL1, OrderBooksL2}, trade::PublicTrades, Subscription},
->>>>>>> 7b963ee1
     Identifier,
 };
 use serde::Serialize;
@@ -23,19 +19,12 @@
     pub const TRADES: Self = Self("publicTrade");
     /// [`Bybit`] order book level 1 channel name.
     ///
-<<<<<<< HEAD
-    /// See docs: <https://bybit-exchange.github.io/docs/v5/websocket/public/trade>
-    pub const ORDER_BOOK_L1: Self = Self("orderbook.1");
-
-    pub const ORDER_BOOK_L2: Self = Self("orderbook.1");
-=======
     /// See docs: <https://bybit-exchange.github.io/docs/v5/websocket/public/orderbook>
     pub const ORDER_BOOK_L1: Self = Self("orderbook.1");
     /// [`Bybit`] order book level 2 channel name.
     ///
     /// See docs: <https://bybit-exchange.github.io/docs/v5/websocket/public/orderbook>
     pub const ORDER_BOOK_L2: Self = Self("orderbook.200");
->>>>>>> 7b963ee1
 }
 
 impl<Server, Instrument> Identifier<BybitChannel>
@@ -54,8 +43,6 @@
     }
 }
 
-<<<<<<< HEAD
-=======
 impl<Server, Instrument> Identifier<BybitChannel>
     for Subscription<Bybit<Server>, Instrument, OrderBooksL2>
 {
@@ -64,7 +51,6 @@
     }
 }
 
->>>>>>> 7b963ee1
 impl AsRef<str> for BybitChannel {
     fn as_ref(&self) -> &str {
         self.0
