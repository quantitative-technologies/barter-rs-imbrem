use crate::{
    exchange::{
        bybit::{
            channel::BybitChannel, market::BybitMarket, message::BybitMessage,
            subscription::BybitResponse,
        },
        subscription::ExchangeSub,
        Connector, ExchangeId, ExchangeServer, PingInterval, StreamSelector,
    },
    instrument::InstrumentData,
    subscriber::{validator::WebSocketSubValidator, WebSocketSubscriber},
    subscription::{book::OrderBooksL1, trade::PublicTrades, Map},
    transformer::stateless::StatelessTransformer,
    ExchangeWsStream,
};
use barter_integration::{error::SocketError, protocol::websocket::WsMessage};
use book::BybitOrderBook;
use serde::de::{Error, Unexpected};
use std::{fmt::Debug, marker::PhantomData, time::Duration};
use tokio::time;
use trade::BybitTrade;
use url::Url;

/// Order book types for Bybit
pub mod book;

/// Defines the type that translates a Barter [`Subscription`](crate::subscription::Subscription)
/// into an exchange [`Connector`] specific channel used for generating [`Connector::requests`].
pub mod channel;

/// [`ExchangeServer`] and [`StreamSelector`] implementations for
/// [`BybitFuturesUsd`](futures::BybitPerpetualsUsd).
pub mod futures;

/// Defines the type that translates a Barter [`Subscription`](crate::subscription::Subscription)
/// into an exchange [`Connector`] specific market used for generating [`Connector::requests`].
pub mod market;

/// Generic [`BybitPayload<T>`](message::BybitPayload) type common to
/// [`BybitSpot`](spot::BybitSpot)
pub mod message;

/// [`ExchangeServer`] and [`StreamSelector`] implementations for
/// [`BybitSpot`](spot::BybitSpot).
pub mod spot;

/// [`Subscription`](crate::subscription::Subscription) response type and response
/// [`Validator`](barter_integration::Validator) common to both [`BybitSpot`](spot::BybitSpot)
/// and [`BybitFuturesUsd`](futures::BybitPerpetualsUsd).
pub mod subscription;

/// Public trade types common to both [`BybitSpot`](spot::BybitSpot) and
/// [`BybitFuturesUsd`](futures::BybitPerpetualsUsd).
pub mod trade;

/// Generic [`Bybit<Server>`](Bybit) exchange.
///
/// ### Notes
/// A `Server` [`ExchangeServer`] implementations exists for
/// [`BybitSpot`](spot::BybitSpot) and [`BybitFuturesUsd`](futures::BybitPerpetualsUsd).
#[derive(Copy, Clone, Eq, PartialEq, Ord, PartialOrd, Hash, Debug, Default)]
pub struct Bybit<Server> {
    server: PhantomData<Server>,
}

impl<Server> Connector for Bybit<Server>
where
    Server: ExchangeServer,
{
    const ID: ExchangeId = Server::ID;
    type Channel = BybitChannel;
    type Market = BybitMarket;
    type Subscriber = WebSocketSubscriber;
    type SubValidator = WebSocketSubValidator;
    type SubResponse = BybitResponse;

    fn url() -> Result<Url, SocketError> {
        Url::parse(Server::websocket_url()).map_err(SocketError::UrlParse)
    }

    fn ping_interval() -> Option<PingInterval> {
        Some(PingInterval {
            interval: time::interval(Duration::from_millis(5_000)),
            ping: || {
                WsMessage::Text(
                    serde_json::json!({
                        "op": "ping",
                    })
                    .to_string(),
                )
            },
        })
    }

    fn requests(exchange_subs: Vec<ExchangeSub<Self::Channel, Self::Market>>) -> Vec<WsMessage> {
        let stream_names = exchange_subs
            .into_iter()
            .map(|sub| format!("{}.{}", sub.channel.as_ref(), sub.market.as_ref(),))
            .collect::<Vec<String>>();

        vec![WsMessage::Text(
            serde_json::json!({
                "op": "subscribe",
                "args": stream_names
            })
            .to_string(),
        )]
    }

    fn expected_responses<InstrumentId>(_: &Map<InstrumentId>) -> usize {
        1
    }
}

impl<Instrument, Server> StreamSelector<Instrument, PublicTrades> for Bybit<Server>
where
    Instrument: InstrumentData,
    Server: ExchangeServer + Debug + Send + Sync,
{
    type Stream = ExchangeWsStream<
        StatelessTransformer<Self, Instrument::Id, PublicTrades, BybitMessage<BybitTrade>>,
    >;
<<<<<<< HEAD
}

impl<Instrument, Server> StreamSelector<Instrument, OrderBooksL1> for Bybit<Server>
where
    Instrument: InstrumentData,
    Server: ExchangeServer + Debug + Send + Sync,
{
    type Stream = ExchangeWsStream<
        StatelessTransformer<Self, Instrument::Id, OrderBooksL1, BybitMessage<BybitOrderBook>>,
    >;
=======
>>>>>>> 7b963ee1
}

// impl<Instrument, Server> StreamSelector<Instrument, OrderBooksL1> for Bybit<Server>
// where
//     Instrument: InstrumentData,
//     Server: ExchangeServer + Debug + Send + Sync,
// {
//     type Stream = ExchangeWsStream<
//         StatelessTransformer<Self, Instrument::Id, OrderBooksL1, BybitMessage<BybitOrderBook>>,
//     >;
// }

impl<'de, Server> serde::Deserialize<'de> for Bybit<Server>
where
    Server: ExchangeServer,
{
    fn deserialize<D>(deserializer: D) -> Result<Self, D::Error>
    where
        D: serde::de::Deserializer<'de>,
    {
        let input = <&str as serde::Deserialize>::deserialize(deserializer)?;
        let expected = Self::ID.as_str();

        if input == Self::ID.as_str() {
            Ok(Self::default())
        } else {
            Err(Error::invalid_value(Unexpected::Str(input), &expected))
        }
    }
}

impl<Server> serde::Serialize for Bybit<Server>
where
    Server: ExchangeServer,
{
    fn serialize<S>(&self, serializer: S) -> Result<S::Ok, S::Error>
    where
        S: serde::ser::Serializer,
    {
        let exchange_id = Self::ID.as_str();
        serializer.serialize_str(exchange_id)
    }
}<|MERGE_RESOLUTION|>--- conflicted
+++ resolved
@@ -120,19 +120,6 @@
     type Stream = ExchangeWsStream<
         StatelessTransformer<Self, Instrument::Id, PublicTrades, BybitMessage<BybitTrade>>,
     >;
-<<<<<<< HEAD
-}
-
-impl<Instrument, Server> StreamSelector<Instrument, OrderBooksL1> for Bybit<Server>
-where
-    Instrument: InstrumentData,
-    Server: ExchangeServer + Debug + Send + Sync,
-{
-    type Stream = ExchangeWsStream<
-        StatelessTransformer<Self, Instrument::Id, OrderBooksL1, BybitMessage<BybitOrderBook>>,
-    >;
-=======
->>>>>>> 7b963ee1
 }
 
 // impl<Instrument, Server> StreamSelector<Instrument, OrderBooksL1> for Bybit<Server>
