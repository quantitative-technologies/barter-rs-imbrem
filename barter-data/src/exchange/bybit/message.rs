use std::any::TypeId;

use crate::{
    event::MarketIter,
    exchange::{
        bybit::{channel::BybitChannel, subscription::BybitResponse, trade::BybitTrade},
        ExchangeId,
    },
    subscription::{book::OrderBookL1, trade::PublicTrade},
    Identifier,
};
use barter_integration::model::SubscriptionId;
use chrono::{DateTime, Utc};
use serde::{
    de::{Error, Unexpected},
    Deserialize, Serialize,
};

<<<<<<< HEAD
use super::book::BybitOrderBook;
=======
//use super::book::BybitOrderBook;
>>>>>>> 7b963ee1

/// [`Bybit`](super::Bybit) websocket message supports both [`BybitTrade`](BybitTrade) and [`BybitResponse`](BybitResponse) .
#[derive(Debug, Serialize, Deserialize)]
#[serde(untagged)]
pub enum BybitMessage<T> {
    Response(BybitResponse),
    Event(T),
<<<<<<< HEAD
=======
}
pub trait ValidateType {
    fn validate_type(val: &String) -> bool;
}

#[derive(Debug, Default, PartialEq)]
pub struct Snapshot;
impl ValidateType for Snapshot {
    fn validate_type(val: &String) -> bool {
        val == "snapshot"
    }
}

#[derive(Debug, Default, PartialEq)]
pub struct Delta;
impl ValidateType for Delta {
    fn validate_type(val: &String) -> bool {
        val == "delta"
    }
>>>>>>> 7b963ee1
}

/// ### Raw Payload Examples
/// See docs: <https://bybit-exchange.github.io/docs/v5/websocket/public/trade>
/// #### Spot Side::Buy Trade
///```json
/// {
///     "topic": "publicTrade.BTCUSDT",
///     "type": "snapshot",
///     "ts": 1672304486868,
///     "data": [
///         {
///             "T": 1672304486865,
///             "s": "BTCUSDT",
///             "S": "Buy",
///             "v": "0.001",
///             "p": "16578.50",
///             "L": "PlusTick",
///             "i": "20f43950-d8dd-5b31-9112-a178eb6023af",
///             "BT": false
///         }
///     ]
/// }
/// ```
#[derive(Clone, PartialEq, Eq, PartialOrd, Ord, Debug, Deserialize, Serialize)]
pub struct BybitPayload<T, V: ValidateType> {
    #[serde(alias = "topic", deserialize_with = "de_message_subscription_id")]
    pub subscription_id: SubscriptionId,

    #[serde(rename = "type", deserialize_with = "de_message_type::<__D, V>")]
    pub r#type: String,

    #[serde(
        alias = "ts",
        deserialize_with = "barter_integration::de::de_u64_epoch_ms_as_datetime_utc"
    )]
    pub time: DateTime<Utc>,
    pub data: T,
    #[serde(default)]
    //pub _validate_type: V
    pub _phantom: std::marker::PhantomData<V>,
}

impl<T, V: ValidateType> BybitPayload<T, V> {
    pub fn validate_type(&self) -> bool {
        V::validate_type(&self.r#type)
    }
}

impl<T: Default, V: ValidateType + Default> Default for BybitPayload<T, V> {
    fn default() -> Self {
        Self {
            subscription_id: SubscriptionId::from("orderbook.50|DEFAULT"),
            r#type: "snapshot".to_string(),
            time: Utc::now(),
            data: T::default(),
            //_validate_type: V::default(),
            _phantom: std::marker::PhantomData,
        }
    }
}

/// Deserialize a [`BybitPayload`] "s" (eg/ "publicTrade.BTCUSDT") as the associated
/// [`SubscriptionId`].
///
/// eg/ "publicTrade|BTCUSDT"
pub fn de_message_subscription_id<'de, D>(deserializer: D) -> Result<SubscriptionId, D::Error>
where
    D: serde::de::Deserializer<'de>,
{
    let input = <&str as serde::Deserialize>::deserialize(deserializer)?;
    let mut tokens = input.split('.');

    match (tokens.next(), tokens.next(), tokens.next()) {
        (Some("publicTrade"), Some(market), None) => Ok(SubscriptionId::from(format!(
            "{}|{market}",
            BybitChannel::TRADES.0
        ))),
        (Some("orderbook"), Some(levels), Some(market)) => {
            Ok(SubscriptionId::from(format!("orderbook.{levels}|{market}")))
        }
        _ => Err(Error::invalid_value(
            Unexpected::Str(input),
            &"invalid message type expected pattern: <type>.<symbol>",
        )),
    }
}

<<<<<<< HEAD
impl Identifier<Option<SubscriptionId>> for BybitMessage<BybitTrade> {
    fn id(&self) -> Option<SubscriptionId> {
        match self {
            BybitMessage::Event(trade) => Some(trade.subscription_id.clone()),
            _ => None,
        }
    }
}

impl Identifier<Option<SubscriptionId>> for BybitMessage<BybitOrderBook> {
    fn id(&self) -> Option<SubscriptionId> {
        match self {
            BybitMessage::Event(book) => Some(book.subscription_id.clone()),
=======
pub fn de_message_type<'de, D, V: ValidateType>(deserializer: D) -> Result<String, D::Error>
where
    D: serde::de::Deserializer<'de>,
{
    let input = <&str as serde::Deserialize>::deserialize(deserializer)?;
    if !V::validate_type(&input.to_string()) {
        return Err(Error::invalid_value(
            Unexpected::Str(input),
            &"invalid message type",
        ));
    }
    Ok(input.to_string())
}

impl Identifier<Option<SubscriptionId>> for BybitMessage<BybitTrade> {
    fn id(&self) -> Option<SubscriptionId> {
        match self {
            BybitMessage::Event(trade) => Some(trade.subscription_id.clone()),
>>>>>>> 7b963ee1
            _ => None,
        }
    }
}

<<<<<<< HEAD
=======
// impl Identifier<Option<SubscriptionId>> for BybitMessage<BybitOrderBook> {
//     fn id(&self) -> Option<SubscriptionId> {
//         match self {
//             BybitMessage::Event(book) => Some(book.subscription_id.clone()),
//             _ => None,
//         }
//     }
// }

>>>>>>> 7b963ee1
impl<InstrumentId: Clone> From<(ExchangeId, InstrumentId, BybitMessage<BybitTrade>)>
    for MarketIter<InstrumentId, PublicTrade>
{
    fn from(
        (exchange_id, instrument, message): (ExchangeId, InstrumentId, BybitMessage<BybitTrade>),
    ) -> Self {
<<<<<<< HEAD
        match message {
            BybitMessage::Response(_) => Self(vec![]),
            BybitMessage::Event(trade) => Self::from((exchange_id, instrument, trade)),
        }
    }
}

impl<InstrumentId: Clone> From<(ExchangeId, InstrumentId, BybitMessage<BybitOrderBook>)>
    for MarketIter<InstrumentId, OrderBookL1>
{
    fn from(
        (exchange_id, instrument, message): (
            ExchangeId,
            InstrumentId,
            BybitMessage<BybitOrderBook>,
        ),
    ) -> Self {
        match message {
            BybitMessage::Response(_) => Self(vec![]),
            BybitMessage::Event(book) => Self::from((exchange_id, instrument, book)),
=======
        match message {
            BybitMessage::Response(_) => Self(vec![]),
            BybitMessage::Event(trade) => Self::from((exchange_id, instrument, trade)),
>>>>>>> 7b963ee1
        }
    }
}

// impl<InstrumentId: Clone> From<(ExchangeId, InstrumentId, BybitMessage<BybitOrderBook>)>
//     for MarketIter<InstrumentId, OrderBookL1>
// {
//     fn from(
//         (exchange_id, instrument, message): (
//             ExchangeId,
//             InstrumentId,
//             BybitMessage<BybitOrderBook>,
//         ),
//     ) -> Self {
//         match message {
//             BybitMessage::Response(_) => Self(vec![]),
//             BybitMessage::Event(book) => Self::from((exchange_id, instrument, book)),
//         }
//     }
// }

#[cfg(test)]
mod tests {
    use super::*;

    mod de {
        use super::*;
        use crate::exchange::bybit::subscription::BybitReturnMessage;
        use barter_integration::error::SocketError;

        #[test]
        fn test_bybit_pong() {
            struct TestCase {
                input: &'static str,
                expected: Result<BybitResponse, SocketError>,
            }

            let tests = vec![
                // TC0: input BybitResponse(Pong) is deserialised
                TestCase {
                    input: r#"
                        {
                            "success": true,
                            "ret_msg": "pong",
                            "conn_id": "0970e817-426e-429a-a679-ff7f55e0b16a",
                            "op": "ping"
                        }
                    "#,
                    expected: Ok(BybitResponse {
                        success: true,
                        ret_msg: BybitReturnMessage::Pong,
                    }),
                },
            ];

            for (index, test) in tests.into_iter().enumerate() {
                let actual = serde_json::from_str::<BybitResponse>(test.input);
                match (actual, test.expected) {
                    (Ok(actual), Ok(expected)) => {
                        assert_eq!(actual, expected, "TC{} failed", index)
                    }
                    (Err(_), Err(_)) => {
                        // Test passed
                    }
                    (actual, expected) => {
                        // Test failed
                        panic!("TC{index} failed because actual != expected. \nActual: {actual:?}\nExpected: {expected:?}\n");
                    }
                }
            }
        }
    }
}<|MERGE_RESOLUTION|>--- conflicted
+++ resolved
@@ -16,11 +16,7 @@
     Deserialize, Serialize,
 };
 
-<<<<<<< HEAD
-use super::book::BybitOrderBook;
-=======
 //use super::book::BybitOrderBook;
->>>>>>> 7b963ee1
 
 /// [`Bybit`](super::Bybit) websocket message supports both [`BybitTrade`](BybitTrade) and [`BybitResponse`](BybitResponse) .
 #[derive(Debug, Serialize, Deserialize)]
@@ -28,8 +24,6 @@
 pub enum BybitMessage<T> {
     Response(BybitResponse),
     Event(T),
-<<<<<<< HEAD
-=======
 }
 pub trait ValidateType {
     fn validate_type(val: &String) -> bool;
@@ -49,7 +43,6 @@
     fn validate_type(val: &String) -> bool {
         val == "delta"
     }
->>>>>>> 7b963ee1
 }
 
 /// ### Raw Payload Examples
@@ -138,21 +131,6 @@
     }
 }
 
-<<<<<<< HEAD
-impl Identifier<Option<SubscriptionId>> for BybitMessage<BybitTrade> {
-    fn id(&self) -> Option<SubscriptionId> {
-        match self {
-            BybitMessage::Event(trade) => Some(trade.subscription_id.clone()),
-            _ => None,
-        }
-    }
-}
-
-impl Identifier<Option<SubscriptionId>> for BybitMessage<BybitOrderBook> {
-    fn id(&self) -> Option<SubscriptionId> {
-        match self {
-            BybitMessage::Event(book) => Some(book.subscription_id.clone()),
-=======
 pub fn de_message_type<'de, D, V: ValidateType>(deserializer: D) -> Result<String, D::Error>
 where
     D: serde::de::Deserializer<'de>,
@@ -171,14 +149,11 @@
     fn id(&self) -> Option<SubscriptionId> {
         match self {
             BybitMessage::Event(trade) => Some(trade.subscription_id.clone()),
->>>>>>> 7b963ee1
             _ => None,
         }
     }
 }
 
-<<<<<<< HEAD
-=======
 // impl Identifier<Option<SubscriptionId>> for BybitMessage<BybitOrderBook> {
 //     fn id(&self) -> Option<SubscriptionId> {
 //         match self {
@@ -188,39 +163,15 @@
 //     }
 // }
 
->>>>>>> 7b963ee1
 impl<InstrumentId: Clone> From<(ExchangeId, InstrumentId, BybitMessage<BybitTrade>)>
     for MarketIter<InstrumentId, PublicTrade>
 {
     fn from(
         (exchange_id, instrument, message): (ExchangeId, InstrumentId, BybitMessage<BybitTrade>),
     ) -> Self {
-<<<<<<< HEAD
         match message {
             BybitMessage::Response(_) => Self(vec![]),
             BybitMessage::Event(trade) => Self::from((exchange_id, instrument, trade)),
-        }
-    }
-}
-
-impl<InstrumentId: Clone> From<(ExchangeId, InstrumentId, BybitMessage<BybitOrderBook>)>
-    for MarketIter<InstrumentId, OrderBookL1>
-{
-    fn from(
-        (exchange_id, instrument, message): (
-            ExchangeId,
-            InstrumentId,
-            BybitMessage<BybitOrderBook>,
-        ),
-    ) -> Self {
-        match message {
-            BybitMessage::Response(_) => Self(vec![]),
-            BybitMessage::Event(book) => Self::from((exchange_id, instrument, book)),
-=======
-        match message {
-            BybitMessage::Response(_) => Self(vec![]),
-            BybitMessage::Event(trade) => Self::from((exchange_id, instrument, trade)),
->>>>>>> 7b963ee1
         }
     }
 }
