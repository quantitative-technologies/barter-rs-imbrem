use barter_data::{
    exchange::{binance::spot::BinanceSpot, bybit::spot::BybitSpot, ExchangeId},
    streams::Streams,
    subscription::book::OrderBooksL2,
};
use barter_integration::model::instrument::kind::InstrumentKind;
use tracing::info;
use futures::StreamExt;

const USE_BYBIT: bool = true;
const USE_BINANCE: bool = false;

#[rustfmt::skip]
#[tokio::main]
async fn main() {
    // Initialise INFO Tracing log subscriber
    init_logging();

    // Start with empty builder
    let mut builder = Streams::<OrderBooksL2>::builder();

<<<<<<< HEAD
        // Separate WebSocket connection for BTC_USDT stream since it's very high volume
        .subscribe([
            (BybitSpot::default(), "btc", "usdt", InstrumentKind::Spot, OrderBooksL2),
        ])

        // Separate WebSocket connection for ETH_USDT stream since it's very high volume
        // .subscribe([
        //     (BinanceSpot::default(), "eth", "usdt", InstrumentKind::Spot, OrderBooksL2),
        // ])

        // // Lower volume Instruments can share a WebSocket connection
        // .subscribe([
        //     (BinanceSpot::default(), "xrp", "usdt", InstrumentKind::Spot, OrderBooksL2),
        //     (BinanceSpot::default(), "sol", "usdt", InstrumentKind::Spot, OrderBooksL2),
        //     (BinanceSpot::default(), "avax", "usdt", InstrumentKind::Spot, OrderBooksL2),
        //     (BinanceSpot::default(), "ltc", "usdt", InstrumentKind::Spot, OrderBooksL2),
        // ])
        .init()
        .await
        .unwrap();
=======
    // Add Bybit subscription if enabled
    if USE_BYBIT {
        builder = builder.subscribe([
            (BybitSpot::default(), "btc", "usdt", InstrumentKind::Spot, OrderBooksL2),
        ]);
    }

    // Add Binance subscription if enabled
    if USE_BINANCE {
        builder = builder.subscribe([
            (BinanceSpot::default(), "btc", "usdt", InstrumentKind::Spot, OrderBooksL2),
        ]);
    }

    // Initialize streams
    let mut streams = builder.init().await.unwrap();
>>>>>>> 7b963ee1

    // Join all exchange OrderBooksL2 streams into a single tokio_stream::StreamMap
    let mut joined_stream = streams.join_map().await;

    while let Some((exchange, order_book_l2)) = joined_stream.next().await {
        info!("Exchange: {exchange}, MarketEvent<OrderBookL2>: {order_book_l2:?}");
    }
}

// Initialise an INFO `Subscriber` for `Tracing` Json logs and install it as the global default.
fn init_logging() {
    tracing_subscriber::fmt()
        // Filter messages based on the INFO
        .with_env_filter(
            tracing_subscriber::filter::EnvFilter::builder()
                .with_default_directive(tracing_subscriber::filter::LevelFilter::INFO.into())
                .from_env_lossy(),
        )
        // Disable colours on release builds
        .with_ansi(cfg!(debug_assertions))
        // Enable Json formatting
        .json()
        // Install this Tracing subscriber as global default
        .init()
}<|MERGE_RESOLUTION|>--- conflicted
+++ resolved
@@ -19,28 +19,6 @@
     // Start with empty builder
     let mut builder = Streams::<OrderBooksL2>::builder();
 
-<<<<<<< HEAD
-        // Separate WebSocket connection for BTC_USDT stream since it's very high volume
-        .subscribe([
-            (BybitSpot::default(), "btc", "usdt", InstrumentKind::Spot, OrderBooksL2),
-        ])
-
-        // Separate WebSocket connection for ETH_USDT stream since it's very high volume
-        // .subscribe([
-        //     (BinanceSpot::default(), "eth", "usdt", InstrumentKind::Spot, OrderBooksL2),
-        // ])
-
-        // // Lower volume Instruments can share a WebSocket connection
-        // .subscribe([
-        //     (BinanceSpot::default(), "xrp", "usdt", InstrumentKind::Spot, OrderBooksL2),
-        //     (BinanceSpot::default(), "sol", "usdt", InstrumentKind::Spot, OrderBooksL2),
-        //     (BinanceSpot::default(), "avax", "usdt", InstrumentKind::Spot, OrderBooksL2),
-        //     (BinanceSpot::default(), "ltc", "usdt", InstrumentKind::Spot, OrderBooksL2),
-        // ])
-        .init()
-        .await
-        .unwrap();
-=======
     // Add Bybit subscription if enabled
     if USE_BYBIT {
         builder = builder.subscribe([
@@ -57,7 +35,6 @@
 
     // Initialize streams
     let mut streams = builder.init().await.unwrap();
->>>>>>> 7b963ee1
 
     // Join all exchange OrderBooksL2 streams into a single tokio_stream::StreamMap
     let mut joined_stream = streams.join_map().await;
